"use client";

import { useState, useEffect, useCallback, Suspense } from "react";
import { PageHeader } from "@/components/page-header";
import { Loader2, RefreshCw, Clock, ImageIcon, CheckSquare } from "lucide-react";
import { Skeleton } from "@/components/ui/skeleton";
import { Card } from "@/components/ui/card";
import { AspectRatio } from "@/components/ui/aspect-ratio";
import { toast } from "sonner";
import { Button } from "@/components/ui/button";
import { Tooltip, TooltipContent, TooltipProvider, TooltipTrigger } from "@/components/ui/tooltip";
import { formatDistanceToNow } from "date-fns";
import { fetchImages, ImageMetadata as GalleryImageMetadata } from "@/utils/gallery-utils";
import { ImageGalleryCard } from "@/components/image-gallery-card";
import { ImageCreationContainer } from "@/components/ImageCreationContainer";
import { Badge } from "@/components/ui/badge";
import { useSearchParams } from "next/navigation";
import { FolderIcon } from "lucide-react";
import { PageTransition } from "@/components/ui/page-transition";
import { ImageDetailView } from "@/components/ImageDetailView";
<<<<<<< HEAD
import { MultiSelectActionBar } from "@/components/multi-select-action-bar";
import { MediaType, deleteMultipleGalleryAssets, moveMultipleAssets } from "@/services/api";
=======
import { RowBasedMasonryGrid } from "@/components/RowBasedMasonryGrid";
>>>>>>> 3ad402f6

// For the 'any' type issue, let's define a proper interface
interface GalleryImageItem {
  src: string;
  id: string;
  name: string;
  metadata?: {
    tags?: string;
    description?: string;
    prompt?: string;
    has_transparency?: string;
    width?: string;
    height?: string;
    createdAt?: string;
    [key: string]: string | number | boolean | undefined;
  };
  [key: string]: unknown;
}

interface ImageMetadata {
  src: string;
  title: string;
  description?: string;
  id: string;
  name: string;
  tags?: string[];
  originalItem: GalleryImageItem;
  width?: number;
  height?: number;
  size?: "small" | "medium" | "large";
}

// Separate component that uses useSearchParams
function NewImagePageContent() {
  const searchParams = useSearchParams();
  const folderPath = searchParams.get('folder');
  
  const [images, setImages] = useState<ImageMetadata[]>([]);
  const [loading, setLoading] = useState(true);
  const [offset, setOffset] = useState(0);
  const [hasMore, setHasMore] = useState(true);
  const [isLoadingMore, setIsLoadingMore] = useState(false);
  const [isRefreshing, setIsRefreshing] = useState(false);
  const [autoRefresh, setAutoRefresh] = useState(false);
  const [refreshInterval, setRefreshInterval] = useState<NodeJS.Timeout | null>(null);
  const [lastRefreshed, setLastRefreshed] = useState<Date | null>(null);
  const [lastRefreshedText, setLastRefreshedText] = useState<string>("Never refreshed");
  const [fullscreenImage, setFullscreenImage] = useState<ImageMetadata | null>(null);
  // Multi-select state
  const [selectionMode, setSelectionMode] = useState(false);
  const [selectedItems, setSelectedItems] = useState<string[]>([]);

  const limit = 50;

  // Log changes to fullscreenImage dimensions
  useEffect(() => {
    if (fullscreenImage) {
      console.log("FullscreenImage updated:", {
        id: fullscreenImage.id,
        width: fullscreenImage.width,
        height: fullscreenImage.height
      });
    }
  }, [fullscreenImage]);

  const loadImages = useCallback(async (resetImages = true, isAutoRefresh = false) => {
    if (resetImages) {
      if (!isAutoRefresh) {
        setLoading(true);
      } else {
        setIsRefreshing(true);
      }
      setOffset(0);
    } else {
      setIsLoadingMore(true);
    }

    try {
      // Fetch images - they will be sorted by creation time (newest first) in the fetchImages function
      const fetchedImagesRaw = await fetchImages(limit, resetImages ? 0 : offset, folderPath || undefined);
      
      // Convert GalleryImageMetadata to our local ImageMetadata type
      const fetchedImages = fetchedImagesRaw.map((image: GalleryImageMetadata): ImageMetadata => ({
        src: image.src,
        title: image.title,
        description: image.description,
        id: image.id,
        name: image.name,
        tags: image.tags,
        originalItem: {
          src: image.src,
          id: image.id,
          name: image.name,
          // Convert metadata to our expected format
          metadata: image.originalItem && image.originalItem.metadata ? {
            ...(image.originalItem.metadata as any),
            tags: image.originalItem.metadata.tags,
            description: image.originalItem.metadata.description,
            prompt: image.originalItem.metadata.prompt,
            has_transparency: image.originalItem.metadata.has_transparency,
            width: image.originalItem.metadata.width,
            height: image.originalItem.metadata.height,
            createdAt: image.originalItem.metadata.createdAt
          } : undefined
        },
        width: image.width,
        height: image.height,
        size: image.size
      }));
      
      if (resetImages) {
        setImages(fetchedImages as any);
        
        // Update last refreshed time
        const now = new Date();
        setLastRefreshed(now);
        setLastRefreshedText(`Last refreshed ${formatDistanceToNow(now, { addSuffix: true })}`);
      } else {
        setImages(prevImages => [...prevImages, ...fetchedImages] as any);
      }
      
      // If we got fewer images than the limit, there are no more images to load
      setHasMore(fetchedImages.length >= limit);
      
      // Update offset for next page
      if (!resetImages) {
        setOffset(prevOffset => prevOffset + limit);
      }
    } catch (error) {
      console.error("Failed to load images:", error);
      toast.error("Error loading images", {
        description: "Failed to load images from the gallery"
      });
    } finally {
      setLoading(false);
      setIsLoadingMore(false);
      setIsRefreshing(false);
    }
  }, [limit, offset, folderPath]);

  // Toggle auto-refresh
  const toggleAutoRefresh = () => {
    setAutoRefresh(prev => !prev);
  };

  // Create a separate auto-refresh function to avoid dependency issues
  const autoRefreshImages = useCallback(async () => {
    try {
      setIsRefreshing(true);
      
      // Fetch fresh images
      const fetchedImages = await fetchImages(limit, 0, folderPath || undefined);
      
      // Map to the expected format
      const mappedImages: ImageMetadata[] = fetchedImages.map(image => ({
        src: image.src,
        title: image.title,
        description: image.description,
        id: image.id,
        name: image.name,
        tags: image.tags,
        originalItem: {
          src: image.src,
          id: image.id,
          name: image.name,
          // eslint-disable-next-line @typescript-eslint/no-explicit-any
          metadata: image.originalItem.metadata as any
        },
        width: image.width,
        height: image.height,
        size: image.size
      }));
      
      setImages(mappedImages);
      setOffset(0);
      setHasMore(mappedImages.length >= limit);
      
      // Update last refreshed time
      const now = new Date();
      setLastRefreshed(now);
      setLastRefreshedText(`Last refreshed ${formatDistanceToNow(now, { addSuffix: true })}`);
      
    } catch (error) {
      console.error("Auto-refresh failed:", error);
    } finally {
      setIsRefreshing(false);
    }
  }, [limit, folderPath]);

  // Handle auto refresh toggle
  useEffect(() => {
    if (autoRefresh) {
      // Set up a refresh interval (every 30 seconds)
      const interval = setInterval(() => {
        autoRefreshImages();
      }, 30000); // 30 seconds
      
      setRefreshInterval(interval);
      
      // Cleanup interval on component unmount or when autoRefresh is turned off
      return () => {
        clearInterval(interval);
        setRefreshInterval(null);
      };
    } else if (refreshInterval) {
      // Clear the interval if auto refresh is turned off
      clearInterval(refreshInterval);
      setRefreshInterval(null);
    }
  }, [autoRefresh, autoRefreshImages, refreshInterval]); // Only depend on autoRefresh and the stable autoRefreshImages function

  // Update the "time ago" text every minute
  useEffect(() => {
    if (!lastRefreshed) return;
    
    const updateLastRefreshedText = () => {
      if (lastRefreshed) {
        setLastRefreshedText(`Last refreshed ${formatDistanceToNow(lastRefreshed, { addSuffix: true })}`);
      }
    };
    
    // Update immediately
    updateLastRefreshedText();
    
    // Then update every minute
    const interval = setInterval(updateLastRefreshedText, 60000);
    
    return () => clearInterval(interval);
  }, [lastRefreshed]);

  // Reset images and reload when folder path changes
  useEffect(() => {
    setOffset(0);
    setImages([]);
    loadImages(true);
  }, [folderPath, loadImages]);

  // Function to load more images
  const loadMoreImages = () => {
    if (!hasMore || isLoadingMore) return;
    loadImages(false);
  };

  // Generate skeleton placeholders for loading state
  const renderSkeletons = (count: number) => {
    return Array.from({ length: count }).map((_, index) => (
      <Card 
        key={`skeleton-${index}`}
        className="overflow-hidden border-0 rounded-xl h-full w-full"
      >
        <AspectRatio ratio={
          index % 5 === 0 
            ? 16/9  // Landscape ratio for large items
            : index % 3 === 0 
              ? 3/4  // Portrait ratio for tall items
              : 4/3  // Standard ratio for medium items
        } className="bg-muted">
          <Skeleton className="h-full w-full rounded-none" />
        </AspectRatio>
        <div className="p-3 space-y-2">
          <Skeleton className="h-4 w-2/3" />
          <Skeleton className="h-3 w-1/2" />
        </div>
      </Card>
    ));
  };

  // Function to handle image click - Opens the full-screen modal
  const handleImageClick = (image: ImageMetadata) => {
    // Create a copy of the image for state update
    const updatedImage = { ...image };
    
    // Try to get image dimensions if not already available
    if (!updatedImage.width || !updatedImage.height) {
      // Create a temporary image to get dimensions
      const tempImg = new window.Image();
      
      // Add crossOrigin attribute to prevent CORS issues
      tempImg.crossOrigin = "anonymous";
      
      // Set up load event to capture dimensions
      tempImg.onload = () => {
        updatedImage.width = tempImg.width;
        updatedImage.height = tempImg.height;
        console.log("Image loaded with dimensions:", tempImg.width, "x", tempImg.height);
        setFullscreenImage(updatedImage);
      };
      
      // Add timestamp to URL to prevent caching issues
      const cacheBuster = `${image.src.includes('?') ? '&' : '?'}_t=${Date.now()}`;
      
      // Use the normal image src for all cases (now using SAS tokens)
      tempImg.src = image.src + cacheBuster;
    }
    
    // Find the index of the clicked image
    const imageIndex = images.findIndex(img => img.id === image.id);
    console.log("Image index:", imageIndex);
    
    setFullscreenImage(updatedImage);
    
    // Check if the image already has analysis data in its metadata
    if (updatedImage.originalItem?.metadata) {
      try {
        const metadata = updatedImage.originalItem.metadata;
        
        // Check if the image has analysis data - either by the analyzed flag or by checking for description/tags
        if (metadata.analyzed === "true" || metadata.description || metadata.tags) {
          // For tags, try to parse them if they exist and are stored as a string
          let parsedTags: string[] = [];
          
          if (metadata.tags) {
            try {
              // Check if it's already a string array or needs parsing from JSON
              if (typeof metadata.tags === 'string') {
                parsedTags = JSON.parse(metadata.tags);
              }
            } catch (e) {
              console.warn("Failed to parse tags:", e);
            }
          }
          
          // Analysis data was previously set here
          console.log("Found analysis data in metadata:", {
            description: metadata.description,
            tags: parsedTags,
            products: metadata.products,
            feedback: metadata.feedback
          });
        }
      } catch (e) {
        console.warn("Error extracting analysis data from metadata:", e);
      }
    }
  };

  // Wrap navigateImage in useCallback to fix the exhaustive-deps warning
  const navigateImage = useCallback((direction: 'prev' | 'next') => {
    if (!fullscreenImage || !images.length) return;
    
    // Find current index
    const currentIndex = images.findIndex(img => img.id === fullscreenImage.id);
    
    // Exit if not found
    if (currentIndex === -1) return;
    
    // Calculate new index
    let newIndex = currentIndex;
    if (direction === 'prev') {
      newIndex = currentIndex === 0 ? images.length - 1 : currentIndex - 1;
    } else {
      newIndex = currentIndex === images.length - 1 ? 0 : currentIndex + 1;
    }
    
    // Update fullscreen image
    setFullscreenImage(images[newIndex]);
  }, [fullscreenImage, images]);





  // Keyboard navigation for fullscreen viewer
  useEffect(() => {
    const handleKeyDown = (e: KeyboardEvent) => {
      if (!fullscreenImage) return;
      
      if (e.key === 'ArrowLeft') {
        navigateImage('prev');
      } else if (e.key === 'ArrowRight') {
        navigateImage('next');
      } else if (e.key === 'Escape') {
        setFullscreenImage(null);
      }
    };
    
    window.addEventListener('keydown', handleKeyDown);
    return () => window.removeEventListener('keydown', handleKeyDown);
  }, [fullscreenImage, images, navigateImage]);


  


  // Function to load only the newest images and update the gallery
  const loadNewImages = useCallback(async (count: number = 5) => {
    // Let's just do a complete reload but with better UX - loading in the background
    const tempLoading = isRefreshing;
    setIsRefreshing(true);
    
    try {
      // Remember current scroll position
      const galleryContainer = document.querySelector('.gallery-container');
      const scrollPosition = galleryContainer?.scrollTop || 0;
      
      console.log(`Reloading gallery after generating ${count} new images`);
      
      // Simply get the updated list of images
      const fetchedImages = await fetchImages(limit, 0, folderPath || undefined);
      
      if (fetchedImages.length > 0) {
        // Instead of trying to compare and merge, just set the new images
        setImages(fetchedImages as any);
        
        // Update last refreshed time
        const now = new Date();
        setLastRefreshed(now);
        setLastRefreshedText(`Last refreshed ${formatDistanceToNow(now, { addSuffix: true })}`);
        
        // Toast notification
        toast.success(`Gallery updated with ${count} new image${count > 1 ? 's' : ''}`, {
          description: "New images have been added to the gallery"
        });
        
        // Restore scroll position after a short delay to ensure rendering is complete
        setTimeout(() => {
          if (galleryContainer) {
            galleryContainer.scrollTop = scrollPosition;
          }
        }, 100);
      }
    } catch (error) {
      console.error("Failed to reload gallery with new images:", error);
      toast.error("Error updating gallery", {
        description: "Failed to load newly generated images"
      });
    } finally {
      setIsRefreshing(tempLoading);
    }
  }, [limit, folderPath, isRefreshing]);

  // Function to toggle selection mode
  const toggleSelectionMode = () => {
    setSelectionMode(prev => !prev);
    if (selectionMode) {
      // Clear selection when exiting selection mode
      setSelectedItems([]);
    }
  };

  // Function to handle item selection
  const handleItemSelect = (id: string, selected: boolean) => {
    if (selected) {
      // Use Set to ensure uniqueness of ids
      const uniqueSet = new Set([...selectedItems, id]);
      setSelectedItems(Array.from(uniqueSet));
    } else {
      setSelectedItems(prev => prev.filter(itemId => itemId !== id));
    }
  };

  // Function to clear all selected items
  const clearSelection = () => {
    setSelectedItems([]);
  };

  // Function to delete all selected items
  const deleteSelectedItems = async () => {
    if (selectedItems.length === 0) return;
    
    // Get unique selected items
    const uniqueSelectedItems = Array.from(new Set(selectedItems));
    
    // Get blob names from selected item IDs
    const selectedBlobNames = images
      .filter(image => uniqueSelectedItems.includes(image.id))
      .map(image => image.name);
    
    if (selectedBlobNames.length === 0) {
      toast.error("No valid items to delete");
      return;
    }
    
    const result = await deleteMultipleGalleryAssets(selectedBlobNames, MediaType.IMAGE);
    
    if (result.success) {
      // Remove deleted images from state
      setImages(prevImages => 
        prevImages.filter(image => !selectedItems.includes(image.id))
      );
      
      // Clear selection
      setSelectedItems([]);
      
      // Load more images if needed
      if (hasMore && images.length < limit * 2) {
        loadMoreImages();
      }
    } else {
      toast.error("Error deleting some items", {
        description: result.message
      });
    }
  };

  // Function to move all selected items
  const moveSelectedItems = async (targetFolder: string) => {
    if (selectedItems.length === 0) return;
    
    // Get unique selected items
    const uniqueSelectedItems = Array.from(new Set(selectedItems));
    
    // Get blob names from selected item IDs
    const selectedBlobNames = images
      .filter(image => uniqueSelectedItems.includes(image.id))
      .map(image => image.name);
    
    if (selectedBlobNames.length === 0) {
      toast.error("No valid items to move");
      return;
    }
    
    const result = await moveMultipleAssets(selectedBlobNames, targetFolder, MediaType.IMAGE);
    
    if (result.success) {
      // Remove moved images from state
      setImages(prevImages => 
        prevImages.filter(image => !selectedItems.includes(image.id))
      );
      
      // Clear selection
      setSelectedItems([]);
      
      // Load more images if needed
      if (hasMore && images.length < limit * 2) {
        loadMoreImages();
      }
    } else {
      toast.error("Error moving some items", {
        description: result.message
      });
    }
  };



  return (
    <div className="flex flex-col h-full w-full">
      <PageHeader 
        title={folderPath ? "Album" : "All Images"} 
      />
      
      <div className="flex-1 w-full h-full overflow-y-auto gallery-container">
        <div className="w-full mx-auto px-4 sm:px-6 lg:px-8 py-6 pb-32">
          {/* Toolbar */}
          <div className="flex items-center justify-between mb-6">
            <div className="flex items-center gap-2">
              <div className="text-xs text-muted-foreground">
                {lastRefreshedText}
              </div>
              {folderPath && (
                <Badge variant="outline" className="ml-2">
                  <FolderIcon className="h-3 w-3 mr-1" />
                  {folderPath.split('/').pop() || folderPath}
                </Badge>
              )}
            </div>
            
            <div className="flex items-center space-x-2">
              <Button
                variant={selectionMode ? "default" : "outline"}
                size="sm"
                onClick={toggleSelectionMode}
                className="mr-2 font-medium"
                style={{ minWidth: "120px" }}
              >
                <CheckSquare className="h-4 w-4 mr-2" />
                {selectionMode ? 'Cancel Selection' : 'Select Items'}
              </Button>

              <TooltipProvider>
                <Tooltip>
                  <TooltipTrigger asChild>
                    <Button
                      size="icon"
                      variant={autoRefresh ? "outline" : "ghost"}
                      className={`relative h-8 w-8 ${autoRefresh ? 'border-primary text-primary' : 'text-muted-foreground'}`}
                      onClick={toggleAutoRefresh}
                    >
                      <Clock className="h-4 w-4" />
                      {autoRefresh && (
                        <span className="absolute bottom-1 right-1 h-1.5 w-1.5 rounded-full bg-primary" />
                      )}
                      <span className="sr-only">
                        {autoRefresh ? 'Disable auto-refresh' : 'Enable auto-refresh'}
                      </span>
                    </Button>
                  </TooltipTrigger>
                  <TooltipContent side="left">
                    {autoRefresh ? 'Auto-refresh every 30s (on)' : 'Auto-refresh every 30s (off)'}
                  </TooltipContent>
                </Tooltip>
              </TooltipProvider>

              <Button 
                variant="outline" 
                size="icon" 
                onClick={() => loadImages(true)}
                disabled={loading || isRefreshing}
              >
                <RefreshCw className={`h-4 w-4 ${isRefreshing ? 'animate-spin' : ''}`} />
                <span className="sr-only">Refresh gallery</span>
              </Button>
            </div>
          </div>
          
          {loading ? (
            <RowBasedMasonryGrid columns={3} gap={4}>
              {renderSkeletons(16)}
            </RowBasedMasonryGrid>
          ) : images.length > 0 ? (
            <div className="w-full">
              {/* Row-based masonry grid for left-to-right, top-to-bottom ordering */}
              <RowBasedMasonryGrid columns={3} gap={4}>
                {images.map((image, index) => (
<<<<<<< HEAD
                  <div key={image.id} className="break-inside-avoid mb-4">
                    <ImageGalleryCard
                      image={image as any}
                      index={index}
                      onClick={selectionMode ? undefined : () => handleImageClick(image)}
                      onDelete={(deletedImageId) => {
                        // Remove the deleted image from the state
                        setImages(prevImages => prevImages.filter(img => img.id !== deletedImageId));
=======
                  <ImageGalleryCard
                    key={image.name}
                    image={image}
                    index={index}
                    onClick={() => handleImageClick(image)}
                    onDelete={(deletedImageId) => {
                      // Remove the deleted image from the state
                      setImages(prevImages => prevImages.filter(img => img.id !== deletedImageId));
                      
                      // If we've deleted an image, we might want to load another one to replace it
                      if (hasMore && images.length < limit * 2) {
                        loadMoreImages();
                      }
                    }}
                    onMove={(movedImageId) => {
                      // Only remove the moved image if we're in a folder view
                      if (folderPath) {
                        // Remove the moved image from the current state
                        setImages(prevImages => prevImages.filter(img => img.id !== movedImageId));
>>>>>>> 3ad402f6
                        
                        // If we've moved an image, we might want to load another one to replace it
                        if (hasMore && images.length < limit * 2) {
                          loadMoreImages();
                        }
<<<<<<< HEAD
                      }}
                      onMove={(movedImageId) => {
                        // Only remove the moved image if we're in a folder view
                        if (folderPath) {
                          // Remove the moved image from the current state
                          setImages(prevImages => prevImages.filter(img => img.id !== movedImageId));
                          
                          // If we've moved an image, we might want to load another one to replace it
                          if (hasMore && images.length < limit * 2) {
                            loadMoreImages();
                          }
                        } else {
                          // When in "All Images" view, refresh the gallery to update
                          loadImages(true);
                        }
                        
                        toast.success("Image moved", {
                          description: "The image was moved to another folder"
                        });
                      }}
                      selectionMode={selectionMode}
                      selected={selectedItems.includes(image.id)}
                      onSelect={handleItemSelect}
                    />
                  </div>
=======
                      } else {
                        // When in "All Images" view, refresh the gallery to update
                        loadImages(true);
                      }
                      
                      toast.success("Image moved", {
                        description: "The image was moved to another folder"
                      });
                    }}
                  />
>>>>>>> 3ad402f6
                ))}
              </RowBasedMasonryGrid>
              
              {/* Load more button */}
              {hasMore && (
                <div className="mt-8 flex justify-center">
                  <Button
                    onClick={loadMoreImages}
                    disabled={isLoadingMore}
                    variant="outline"
                    className="px-8"
                  >
                    {isLoadingMore ? (
                      <>
                        <Loader2 className="h-4 w-4 mr-2 animate-spin" />
                        Loading...
                      </>
                    ) : (
                      'Load More Images'
                    )}
                  </Button>
                </div>
              )}
            </div>
          ) : (
            <div className="flex flex-col items-center justify-center h-[calc(100vh-14rem)] py-20 text-muted-foreground">
              <ImageIcon className="h-16 w-16 mb-4 opacity-20" />
              {folderPath ? (
                <>
                  <p className="text-xl">This album is empty</p>
                  <p className="text-sm mt-2">No images found in album &quot;{folderPath.split('/').pop() || folderPath}&quot;</p>
                </>
              ) : (
                <>
                  <p className="text-xl">No images found in the gallery</p>
                  <p className="text-sm mt-2">Upload some images to get started</p>
                </>
              )}
              <Button 
                onClick={() => loadImages(true)} 
                variant="outline" 
                className="mt-6"
              >
                <RefreshCw className="h-4 w-4 mr-2" />
                Refresh Gallery
              </Button>
            </div>
          )}
        </div>
        
        {/* Image Creation Container - sticky positioned at the bottom */}
        <div className="sticky bottom-0 w-full">
          <ImageCreationContainer 
            onImagesSaved={(count) => loadNewImages(count || 5)} 
          />
        </div>

        {/* Multi-select action bar */}
        {selectionMode && selectedItems.length > 0 && (
          <MultiSelectActionBar
            selectedItems={selectedItems}
            mediaType={MediaType.IMAGE}
            onClearSelection={clearSelection}
            onDeleteSelected={deleteSelectedItems}
            onMoveSelected={moveSelectedItems}
          />
        )}
      </div>
      
      {/* Full-screen Image Viewer Modal */}
      {fullscreenImage && (
        <ImageDetailView
          image={fullscreenImage as any}
          images={images as any}
          onClose={() => setFullscreenImage(null)}
          onDelete={(imageId) => {
            // Remove the deleted image from the state
            setImages(prevImages => prevImages.filter(img => img.id !== imageId));
            // If in a folder view, load more images if needed
            if (folderPath && hasMore && images.length < limit * 2) {
              loadMoreImages();
            }
          }}
          onMove={(imageId) => {
            // Only remove the moved image if we're in a folder view
            if (folderPath) {
              // Remove the moved image from the current state
              setImages(prevImages => prevImages.filter(img => img.id !== imageId));
              
              // If we've moved an image, we might want to load another one to replace it
              if (hasMore && images.length < limit * 2) {
                loadMoreImages();
              }
            } else {
              // When in "All Images" view, refresh the gallery to update
              loadImages(true);
            }
          }}
          onNavigate={(direction, newIndex) => {
            setFullscreenImage(images[newIndex]);
          }}
        />
      )}
    </div>
  );
}

export default function NewImagePage() {
  return (
    <PageTransition>
      <Suspense fallback={<div>Loading...</div>}>
      <NewImagePageContent />
    </Suspense>
    </PageTransition>
  );
} <|MERGE_RESOLUTION|>--- conflicted
+++ resolved
@@ -18,12 +18,8 @@
 import { FolderIcon } from "lucide-react";
 import { PageTransition } from "@/components/ui/page-transition";
 import { ImageDetailView } from "@/components/ImageDetailView";
-<<<<<<< HEAD
 import { MultiSelectActionBar } from "@/components/multi-select-action-bar";
 import { MediaType, deleteMultipleGalleryAssets, moveMultipleAssets } from "@/services/api";
-=======
-import { RowBasedMasonryGrid } from "@/components/RowBasedMasonryGrid";
->>>>>>> 3ad402f6
 
 // For the 'any' type issue, let's define a proper interface
 interface GalleryImageItem {
@@ -639,7 +635,6 @@
               {/* Row-based masonry grid for left-to-right, top-to-bottom ordering */}
               <RowBasedMasonryGrid columns={3} gap={4}>
                 {images.map((image, index) => (
-<<<<<<< HEAD
                   <div key={image.id} className="break-inside-avoid mb-4">
                     <ImageGalleryCard
                       image={image as any}
@@ -648,33 +643,11 @@
                       onDelete={(deletedImageId) => {
                         // Remove the deleted image from the state
                         setImages(prevImages => prevImages.filter(img => img.id !== deletedImageId));
-=======
-                  <ImageGalleryCard
-                    key={image.name}
-                    image={image}
-                    index={index}
-                    onClick={() => handleImageClick(image)}
-                    onDelete={(deletedImageId) => {
-                      // Remove the deleted image from the state
-                      setImages(prevImages => prevImages.filter(img => img.id !== deletedImageId));
-                      
-                      // If we've deleted an image, we might want to load another one to replace it
-                      if (hasMore && images.length < limit * 2) {
-                        loadMoreImages();
-                      }
-                    }}
-                    onMove={(movedImageId) => {
-                      // Only remove the moved image if we're in a folder view
-                      if (folderPath) {
-                        // Remove the moved image from the current state
-                        setImages(prevImages => prevImages.filter(img => img.id !== movedImageId));
->>>>>>> 3ad402f6
                         
                         // If we've moved an image, we might want to load another one to replace it
                         if (hasMore && images.length < limit * 2) {
                           loadMoreImages();
                         }
-<<<<<<< HEAD
                       }}
                       onMove={(movedImageId) => {
                         // Only remove the moved image if we're in a folder view
@@ -700,18 +673,6 @@
                       onSelect={handleItemSelect}
                     />
                   </div>
-=======
-                      } else {
-                        // When in "All Images" view, refresh the gallery to update
-                        loadImages(true);
-                      }
-                      
-                      toast.success("Image moved", {
-                        description: "The image was moved to another folder"
-                      });
-                    }}
-                  />
->>>>>>> 3ad402f6
                 ))}
               </RowBasedMasonryGrid>
               
